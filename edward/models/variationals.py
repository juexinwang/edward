from __future__ import print_function
import numpy as np
import tensorflow as tf

from edward.stats import bernoulli, beta, norm, dirichlet, invgamma, multinomial
from edward.util import cumprod, Variable

class Variational:
    """A stack of variational families."""
    def __init__(self, layers=[]):
        self.layers = layers
        if layers == []:
            self.num_factors = 0
            self.num_vars = 0
            self.num_params = 0
            self.is_reparam = True
<<<<<<< HEAD
            self.is_entropy = True
=======
            self.is_normal = True
            self.sample_tensor = []
>>>>>>> cf33b081
        else:
            self.num_factors = sum([layer.num_factors for layer in self.layers])
            self.num_vars = sum([layer.num_vars for layer in self.layers])
            self.num_params = sum([layer.num_params for layer in self.layers])
            self.is_reparam = all(['reparam' in layer.__class__.__dict__
                                   for layer in self.layers])
<<<<<<< HEAD
            self.is_entropy = all(['entropy' in layer.__class__.__dict__
                                   for layer in self.layers])
=======
            self.is_normal = all([isinstance(layer, Normal)
                                  for layer in self.layers])
            self.sample_tensor = [layer.sample_tensor for layer in self.layers]
>>>>>>> cf33b081

    def add(self, layer):
        """
        Adds a layer instance on top of the layer stack.

        Parameters
        ----------
            layer: layer instance.
        """
        self.layers += [layer]
        self.num_factors += layer.num_factors
        self.num_vars += layer.num_vars
        self.num_params += layer.num_params
        self.is_reparam = self.is_reparam and 'reparam' in layer.__class__.__dict__
<<<<<<< HEAD
        self.is_entropy = self.is_entropy and 'entropy' in layer.__class__.__dict__
=======
        self.is_normal = self.is_normal and isinstance(layer, Normal)
        self.sample_tensor += [layer.sample_tensor]
>>>>>>> cf33b081

    def sample(self, x, size=1):
        """
        Draws a mix of tensors and placeholders, corresponding to
        TensorFlow-based samplers and SciPy-based samplers depending
        on the variational factor.

        Parameters
        ----------
        x : Data
        size : int, optional

        Returns
        -------
        tf.Tensor, list
            A tensor concatenating sample outputs of tensors and
            placeholders. The list used to form the tensor is also
            returned so that other procedures can feed values into the
            placeholders.

        Notes
        -----
        This sets parameters of the variational distribution according
        to any data points it conditions on. This means after calling
        this method, log_prob_zi() is well-defined, even though
        mathematically it is a function of both z and x, and it only
        takes z as input.
        """
        self._set_params(self._mapping(x))
        samples = []
        for layer in self.layers:
            if layer.sample_tensor:
                samples += [layer.sample(size)]
            else:
                samples += [tf.placeholder(tf.float32, (size, layer.num_vars))]

        return tf.concat(1, samples), samples

    def np_sample(self, samples, size=1, sess=None):
        """
        Form dictionary to feed any placeholders with np.array
        samples.
        """
        feed_dict = {}
        for sample,layer in zip(samples, self.layers):
            if sample.name.startswith('Placeholder'):
                feed_dict[sample] = layer.sample(size, sess)

        return feed_dict

    def print_params(self, sess):
        [layer.print_params(sess) for layer in self.layers]

    def log_prob_zi(self, i, zs):
        start = final = 0
        for layer in self.layers:
            final += layer.num_vars
            if i < layer.num_factors:
                return layer.log_prob_zi(i, zs[:, start:final])

            i = i - layer.num_factors
            start = final

        raise IndexError()

<<<<<<< HEAD
    def entropy(self):
        out = tf.constant(0.0, dtype=tf.float32)
        for layer in self.layers:
            out += layer.entropy()

        return out
=======
    def _mapping(self, x):
        return [layer.mapping(x) for layer in self.layers]

    def _set_params(self, params):
        [layer.set_params(params[i]) for i,layer in enumerate(self.layers)]
>>>>>>> cf33b081

class Likelihood:
    """
    Base class for variational likelihoods, q(z | lambda).

    Parameters
    ----------
    num_factors : int
        Number of factors. Default is 1.
    """
    def __init__(self, num_factors=1):
        self.num_factors = num_factors
        self.num_vars = None # number of posterior latent variables
        self.num_params = None # number of variational parameters
        self.sample_tensor = False

    def mapping(self, x):
        """
        A mapping from data point x -> lambda, the local variational
        parameters, which are parameters specific to x.

        Parameters
        ----------
        x : Data
            Data point

        Returns
        -------
        list
            A list of TensorFlow tensors, where each element is a
            particular set of local parameters.

        Notes
        -----
        In classical variational inference, the mapping can be
        interpreted as the collection of all local variational
        parameters; the output is simply the projection to the
        relevant subset of local parameters.

        For local variational parameters with constrained support, the
        mapping additionally acts as a transformation. The parameters
        to be optimized live on the unconstrained space; the output of
        the mapping is then constrained variational parameters.

        Global parameterizations are useful to prevent the parameters
        of this mapping to grow with the number of data points, and
        also as an implicit regularization. This is known as inverse
        mappings in Helmholtz machines and variational auto-encoders,
        and parameter tying in message passing. The mapping is a
        function of data point with a fixed number of parameters, and
        it tries to (in some sense) "predict" the best local
        variational parameters given this lower rank.
        """
        raise NotImplementedError()

    def set_params(self, params):
        """
        This sets the parameters of the variational family, for use in
        other methods of the class.

        Parameters
        ----------
        params : list
            Each element in the list is a particular set of local parameters.
        """
        raise NotImplementedError()

    def print_params(self, sess):
        raise NotImplementedError()

    def sample_noise(self, size=1):
        """
        eps = sample_noise() ~ s(eps)
        s.t. z = reparam(eps; lambda) ~ q(z | lambda)

        Returns
        -------
        np.ndarray
            size x dim(lambda) array of type np.float32, where each
            row is a sample from q.

        Notes
        -----
        Unlike the other methods, this return object is a realization
        of a TensorFlow array. This is required as we rely on
        NumPy/SciPy for sampling from distributions.
        """
        raise NotImplementedError()

    def reparam(self, eps):
        """
        eps = sample_noise() ~ s(eps)
        s.t. z = reparam(eps; lambda) ~ q(z | lambda)
        """
        raise NotImplementedError()

    def sample(self, size=1, sess=None):
        """
        z ~ q(z | lambda)

        Parameters
        ----------
        sess : tf.Session, optional

        Returns
        -------
        np.ndarray
            size x dim(z) array of type np.float32, where each
            row is a sample from q.

        Notes
        -----
        Unlike the other methods, this return object is a realization
        of a TensorFlow array. This is required as we rely on
        NumPy/SciPy for sampling from distributions.

        The method defaults to sampling noise and reparameterizing it
        (which will raise an error if this is not possible).
        """
        return self.reparam(self.sample_noise(size))

    def log_prob_zi(self, i, zs):
        """
        log q(z_i | lambda)
        Note this calculates the density of the ith factor, not
        necessarily the ith latent variable (such as for multivariate
        factors).

        Parameters
        ----------
        i : int
            Index of the factor to take the log density of.
        zs : np.array
            n_minibatch x num_vars

        Returns
        -------
        [log q(zs[1]_i | lambda), ..., log q(zs[S]_i | lambda)]
        """
        raise NotImplementedError()

    def entropy(self):
        """
        H(q(z| lambda))
        = E_{q(z | lambda)} [ - log q(z | lambda) ]
        = sum_{i=1}^d E_{q(z_i | lambda)} [ - log q(z_i | lambda) ]

        Returns
        -------
        tf.Tensor
            scalar
        """
        raise NotImplementedError()

class Bernoulli(Likelihood):
    """
    q(z | lambda) = prod_{i=1}^d Bernoulli(z[i] | p[i])
    where lambda = p.
    """
    def __init__(self, *args, **kwargs):
        Likelihood.__init__(self, *args, **kwargs)
        self.num_vars = self.num_factors
        self.num_params = self.num_factors
        self.sample_tensor = False

        self.p = None

    def mapping(self, x):
        p = Variable("p", [self.num_params])
        return [tf.sigmoid(p)]

    def set_params(self, params):
        self.p = params[0]

    def print_params(self, sess):
        p = sess.run(self.p)
        print("probability:")
        print(p)

    def sample(self, size=1, sess=None):
        """z ~ q(z | lambda)"""
        p = sess.run(self.p)
        z = np.zeros((size, self.num_vars))
        for d in range(self.num_vars):
            z[:, d] = bernoulli.rvs(p[d], size=size)

        return z

    def log_prob_zi(self, i, zs):
        """log q(z_i | lambda)"""
        if i >= self.num_factors:
            raise IndexError()

        return bernoulli.logpmf(zs[:, i], self.p[i])

    def entropy(self):
        return tf.reduce_sum(bernoulli.entropy(self.p))

class Beta(Likelihood):
    """
    q(z | lambda) = prod_{i=1}^d Beta(z[i] | a[i], b[i])
    where lambda = {a, b}.
    """
    def __init__(self, *args, **kwargs):
        Likelihood.__init__(self, *args, **kwargs)
        self.num_vars = self.num_factors
        self.num_params = 2*self.num_factors
        self.sample_tensor = False

        self.a = None
        self.b = None

    def mapping(self, x):
        alpha = Variable("alpha", [self.num_vars])
        beta = Variable("beta", [self.num_vars])
        return [tf.nn.softplus(alpha), tf.nn.softplus(beta)]

    def set_params(self, params):
        self.a = params[0]
        self.b = params[1]

    def print_params(self, sess):
        a, b = sess.run([self.a, self.b])
        print("shape:")
        print(a)
        print("scale:")
        print(b)

    def sample(self, size=1, sess=None):
        """z ~ q(z | lambda)"""
        a, b = sess.run([self.a, self.b])
        z = np.zeros((size, self.num_vars))
        for d in range(self.num_vars):
            z[:, d] = beta.rvs(a[d], b[d], size=size)

        return z

    def log_prob_zi(self, i, zs):
        """log q(z_i | lambda)"""
        if i >= self.num_factors:
            raise IndexError()

        return beta.logpdf(zs[:, i], self.a[i], self.b[i])

    def entropy(self):
        return tf.reduce_sum(beta.entropy(self.a, self.b))

class Dirichlet(Likelihood):
    """
    q(z | lambda) = prod_{i=1}^d Dirichlet(z_i | alpha[i, :])
    where z is a flattened vector such that z_i represents
    the ith factor z[(i-1)*K:i*K], and lambda = alpha.
    """
    def __init__(self, num_factors, K):
        Likelihood.__init__(self, num_factors)
        self.num_vars = K*num_factors
        self.num_params = K*num_factors
        self.K = K # dimension of each factor
        self.sample_tensor = False

        self.alpha = None

    def mapping(self, x):
        alpha = Variable("dirichlet_alpha", [self.num_factors, self.K])
        return [tf.nn.softplus(alpha)]

    def set_params(self, params):
        self.alpha = params[0]

    def print_params(self, sess):
        alpha = sess.run(self.alpha)
        print("concentration vector:")
        print(alpha)

    def sample(self, size=1, sess=None):
        """z ~ q(z | lambda)"""
        alpha = sess.run(self.alpha)
        z = np.zeros((size, self.num_vars))
        for i in range(self.num_factors):
            z[:, (i*self.K):((i+1)*self.K)] = dirichlet.rvs(alpha[i, :],
                                                            size=size)

        return z

    def log_prob_zi(self, i, zs):
        """log q(z_i | lambda)"""
        # Note this calculates the log density with respect to z_i,
        # which is the ith factor and not the ith latent variable.
        if i >= self.num_factors:
            raise IndexError()

        return dirichlet.logpdf(zs[:, (i*self.K):((i+1)*self.K)],
                                self.alpha[i, :])

    def entropy(self):
        return tf.reduce_sum(dirichlet.entropy(self.alpha))

class InvGamma(Likelihood):
    """
    q(z | lambda) = prod_{i=1}^d Inv_Gamma(z[i] | a[i], b[i])
    where lambda = {a, b}.
    """
    def __init__(self, *args, **kwargs):
        Likelihood.__init__(self, *args, **kwargs)
        self.num_vars = self.num_factors
        self.num_params = 2*self.num_factors
        self.sample_tensor = False

        self.a = None
        self.b = None

    def mapping(self, x):
        alpha = Variable("alpha", [self.num_vars])
        beta = Variable("beta", [self.num_vars])
        return [tf.nn.softplus(alpha)+1e-2, tf.nn.softplus(beta)+1e-2]

    def set_params(self, params):
        self.a = params[0]
        self.b = params[1]

    def print_params(self, sess):
        a, b = sess.run([self.a, self.b])
        print("shape:")
        print(a)
        print("scale:")
        print(b)

    def sample(self, size=1, sess=None):
        """z ~ q(z | lambda)"""
        a, b = sess.run([self.a, self.b])
        z = np.zeros((size, self.num_vars))
        for d in range(self.num_vars):
            z[:, d] = invgamma.rvs(a[d], b[d], size=size)

        return z

    def log_prob_zi(self, i, zs):
        """log q(z_i | lambda)"""
        if i >= self.num_factors:
            raise IndexError()

        return invgamma.logpdf(zs[:, i], self.a[i], self.b[i])

    def entropy(self):
        return tf.reduce_sum(invgamma.entropy(self.a, self.b))

class Multinomial(Likelihood):
    """
    q(z | lambda ) = prod_{i=1}^d Multinomial(z_i | pi[i, :])
    where z is a flattened vector such that z_i represents
    the ith factor z[(i-1)*K:i*K], and lambda = alpha.

    Notes
    -----
    For each factor (multinomial distribution), it assumes a single
    trial (n=1) when sampling and calculating the density.
    """
    def __init__(self, num_factors, K):
        if K == 1:
            raise ValueError("Multinomial is not supported for K=1. Use Bernoulli.")

        Likelihood.__init__(self, num_factors)
        self.num_vars = K*num_factors
        self.num_params = K*num_factors
        self.K = K # dimension of each factor
        self.sample_tensor = False

        self.pi = None

    def mapping(self, x):
        # Transform a real (K-1)-vector to K-dimensional simplex.
        pi = Variable("pi", [self.num_factors, self.K-1])
        eq = -tf.log(tf.cast(self.K - 1 - tf.range(self.K-1), dtype=tf.float32))
        z = tf.sigmoid(eq + pi)
        pil = tf.concat(1, [z, tf.ones([self.num_factors, 1])])
        piu = tf.concat(1, [tf.ones([self.num_factors, 1]), 1.0 - z])
        # cumulative product along 1st axis
        S = tf.pack([cumprod(piu_x) for piu_x in tf.unpack(piu)])
        return [S * pil]

    def set_params(self, params):
        self.pi = params[0]

    def print_params(self, sess):
        pi = sess.run(self.pi)
        print("probability vector:")
        print(pi)

    def sample(self, size=1, sess=None):
        """z ~ q(z | lambda)"""
        pi = sess.run(self.pi)
        z = np.zeros((size, self.num_vars))
        for i in range(self.num_factors):
            z[:, (i*self.K):((i+1)*self.K)] = multinomial.rvs(1, pi[i, :],
                                                              size=size)

        return z

    def log_prob_zi(self, i, zs):
        """log q(z_i | lambda)"""
        # Note this calculates the log density with respect to z_i,
        # which is the ith factor and not the ith latent variable.
        if i >= self.num_factors:
            raise IndexError()

        return multinomial.logpmf(zs[:, (i*self.K):((i+1)*self.K)],
                                  1, self.pi[i, :])

    def entropy(self):
        return tf.reduce_sum(multinomial.entropy(1, self.pi))

class Normal(Likelihood):
    """
    q(z | lambda ) = prod_{i=1}^d Normal(z[i] | m[i], s[i])
    where lambda = {m, s}.
    """
    def __init__(self, *args, **kwargs):
        Likelihood.__init__(self, *args, **kwargs)
        self.num_vars = self.num_factors
        self.num_params = 2*self.num_factors
        self.sample_tensor = True

        self.m = None
        self.s = None

    def mapping(self, x):
        mean = Variable("mu", [self.num_vars])
        stddev = Variable("sigma", [self.num_vars])
        return [tf.identity(mean), tf.nn.softplus(stddev)]

    def set_params(self, params):
        self.m = params[0]
        self.s = params[1]

    def print_params(self, sess):
        m, s = sess.run([self.m, self.s])
        print("mean:")
        print(m)
        print("std dev:")
        print(s)

    def sample_noise(self, size=1):
        """
        eps = sample_noise() ~ s(eps)
        s.t. z = reparam(eps; lambda) ~ q(z | lambda)
        """
        return tf.random_normal((size, self.num_vars))

    def reparam(self, eps):
        """
        eps = sample_noise() ~ s(eps)
        s.t. z = reparam(eps; lambda) ~ q(z | lambda)
        """
        return self.m + eps * self.s

    def log_prob_zi(self, i, zs):
        """log q(z_i | lambda)"""
        if i >= self.num_factors:
            raise IndexError()

        mi = self.m[i]
        si = self.s[i]
        return norm.logpdf(zs[:, i], mi, si)

    def entropy(self):
        return tf.reduce_sum(norm.entropy(scale=self.s))

class PointMass(Likelihood):
    """
    Point mass variational family

    q(z | lambda ) = prod_{i=1}^d Dirac(z[i] | params[i])
    where lambda = params. Dirac(x; p) is the Dirac delta distribution
    with density equal to 1 if x == p and 0 otherwise.
    """
    def __init__(self, num_vars=1, transform=tf.identity):
        Likelihood.__init__(self, 1)
        self.num_vars = num_vars
        self.num_params = num_vars
        self.transform = transform
        self.params = None
        self.sample_tensor = True

    def mapping(self, x):
        params = Variable("params", [self.num_vars])
        return [self.transform(params)]

    def set_params(self, params):
        self.params = params[0]

    def print_params(self, sess):
        params = sess.run(self.params)
        print("parameter values:")
        print(params)

    def sample(self, size=1, sess=None):
        # Return a matrix where each row is the same set of
        # parameters. This is to be compatible with probability model
        # methods which assume the input is possibly a mini-batch of
        # parameter samples (as in black box variational methods).
        return tf.pack([self.params]*size)

    def log_prob_zi(self, i, zs):
        """log q(z_i | lambda)"""
        if i >= self.num_factors:
            raise IndexError()

        # a vector where the jth element is 1 if zs[j, i] is equal to
        # the ith parameter, 0 otherwise
        return tf.cast(tf.equal(zs[:, i], self.params[i]), dtype=tf.float32)<|MERGE_RESOLUTION|>--- conflicted
+++ resolved
@@ -14,26 +14,20 @@
             self.num_vars = 0
             self.num_params = 0
             self.is_reparam = True
-<<<<<<< HEAD
+            self.is_normal = True
             self.is_entropy = True
-=======
-            self.is_normal = True
             self.sample_tensor = []
->>>>>>> cf33b081
         else:
             self.num_factors = sum([layer.num_factors for layer in self.layers])
             self.num_vars = sum([layer.num_vars for layer in self.layers])
             self.num_params = sum([layer.num_params for layer in self.layers])
             self.is_reparam = all(['reparam' in layer.__class__.__dict__
                                    for layer in self.layers])
-<<<<<<< HEAD
+            self.is_normal = all([isinstance(layer, Normal)
+                                  for layer in self.layers])
             self.is_entropy = all(['entropy' in layer.__class__.__dict__
                                    for layer in self.layers])
-=======
-            self.is_normal = all([isinstance(layer, Normal)
-                                  for layer in self.layers])
             self.sample_tensor = [layer.sample_tensor for layer in self.layers]
->>>>>>> cf33b081
 
     def add(self, layer):
         """
@@ -48,12 +42,9 @@
         self.num_vars += layer.num_vars
         self.num_params += layer.num_params
         self.is_reparam = self.is_reparam and 'reparam' in layer.__class__.__dict__
-<<<<<<< HEAD
         self.is_entropy = self.is_entropy and 'entropy' in layer.__class__.__dict__
-=======
         self.is_normal = self.is_normal and isinstance(layer, Normal)
         self.sample_tensor += [layer.sample_tensor]
->>>>>>> cf33b081
 
     def sample(self, x, size=1):
         """
@@ -119,20 +110,18 @@
 
         raise IndexError()
 
-<<<<<<< HEAD
     def entropy(self):
         out = tf.constant(0.0, dtype=tf.float32)
         for layer in self.layers:
             out += layer.entropy()
 
         return out
-=======
+
     def _mapping(self, x):
         return [layer.mapping(x) for layer in self.layers]
 
     def _set_params(self, params):
         [layer.set_params(params[i]) for i,layer in enumerate(self.layers)]
->>>>>>> cf33b081
 
 class Likelihood:
     """
