--- conflicted
+++ resolved
@@ -128,13 +128,8 @@
         # Sample functions from variational model
         mean, std = sess.run([qz.loc, qz.scale])
         rs = np.random.RandomState(0)
-<<<<<<< HEAD
         zs = rs.randn(10, qz.n_vars) * std + mean
-        zs = tf.constant(zs, dtype=tf.float32)
-=======
-        zs = rs.randn(10, variational.n_vars) * std + mean
         zs = tf.convert_to_tensor(zs, dtype=tf.float32)
->>>>>>> d17cc635
         inputs = np.linspace(-8, 8, num=400, dtype=np.float32)
         x = tf.expand_dims(inputs, 1)
         mus = model.neural_network(x, zs)
