--- conflicted
+++ resolved
@@ -48,13 +48,8 @@
     def log_prob(self, xs, zs):
         """Returns a vector [log p(xs, zs[1,:]), ..., log p(xs, zs[S,:])]."""
         x, y = xs['x'], xs['y']
-<<<<<<< HEAD
-        log_prior = -self.prior_variance * tf.reduce_sum(zs*zs, 1)
+        log_prior = -tf.reduce_sum(zs*zs, 1) / self.prior_variance
         # broadcasting to do (x*W) + b (n_minibatch x n_samples - n_samples)
-=======
-        log_prior = -tf.reduce_sum(zs*zs, 1) / self.prior_variance
-        # broadcasting to do (x*W) + b (n_data x n_minibatch - n_minibatch)
->>>>>>> 06f01481
         W = tf.expand_dims(zs[:, 0], 0)
         b = zs[:, 1]
         mus = tf.matmul(x, W) + b
@@ -63,12 +58,8 @@
         log_lik = -tf.reduce_sum(tf.pow(mus - y, 2), 0) / self.lik_variance
         return log_lik + log_prior
 
-<<<<<<< HEAD
+
 def build_toy_dataset(N=40, noise_std=0.1):
-=======
-
-def build_toy_dataset(n_data=40, noise_std=0.1):
->>>>>>> 06f01481
     ed.set_seed(0)
     x  = np.concatenate([np.linspace(0, 2, num=N/2),
                          np.linspace(6, 8, num=N/2)])
