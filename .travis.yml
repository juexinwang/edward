--- conflicted
+++ resolved
@@ -37,15 +37,7 @@
     fi
   - python setup.py install
 script:
-<<<<<<< HEAD
-  - if [[ "$TEST_MODE" == "PEP8" ]]; then
-       PYTHONPATH=$PWD:$PYTHONPATH py.test --cov=./ --pep8 -m pep8 -n0;
-    else
-       PYTHONPATH=$PWD:$PYTHONPATH py.test --cov=./;
-    fi
-=======
   - PYTHONPATH=$PWD:$PYTHONPATH py.test --cov=./ --pep8;
 
->>>>>>> 445f2877
 after_success:
   - coveralls